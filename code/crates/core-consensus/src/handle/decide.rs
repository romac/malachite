<<<<<<< HEAD
use crate::prelude::*;
=======
use crate::{handle::signature::verify_commit_certificate, prelude::*};
>>>>>>> 5fb48208

#[cfg_attr(not(feature = "metrics"), allow(unused_variables))]
pub async fn decide<Ctx>(
    co: &Co<Ctx>,
    state: &mut State<Ctx>,
    metrics: &Metrics,
) -> Result<(), Error<Ctx>>
where
    Ctx: Context,
{
    assert!(state.driver.step_is_commit());

    let height = state.driver.height();
    let consensus_round = state.driver.round();

    let Some((proposal_round, decided_value)) = state.decided_value() else {
        return Err(Error::DecisionNotFound(height, consensus_round));
    };

    let decided_id = decided_value.id();

    // Look for an existing certificate
    let (certificate, extensions) = state
        .driver
        .commit_certificate(proposal_round, decided_id.clone())
        .cloned()
        .map(|certificate| (certificate, VoteExtensions::default()))
        .unwrap_or_else(|| {
            // Restore the commits. Note that they will be removed from `state`
            let mut commits = state.restore_precommits(height, proposal_round, &decided_value);

            let extensions = extract_vote_extensions(&mut commits);

            let certificate =
                CommitCertificate::new(height, proposal_round, decided_id.clone(), commits);

            (certificate, extensions)
        });

    let Some((proposal, _)) = state.driver.proposal_and_validity_for_round(proposal_round) else {
        return Err(Error::DriverProposalNotFound(height, proposal_round));
    };

    let Some(full_proposal) =
        state.full_proposal_at_round_and_value(&height, proposal_round, &decided_value)
    else {
        return Err(Error::FullProposalNotFound(height, proposal_round));
    };

    if proposal.value().id() != decided_id {
        info!(
            "Decide: driver proposal value id {} does not match the decided value id {}, this may happen if consensus and value sync run in parallel",
            proposal.value().id(),
            decided_id
        );
    }

    assert_eq!(full_proposal.builder_value.id(), decided_id);
    assert_eq!(full_proposal.proposal.value().id(), decided_id);
    assert_eq!(full_proposal.validity, Validity::Valid);

<<<<<<< HEAD
=======
    // The certificate must be valid in Commit step
    assert_eq!(
        verify_commit_certificate(
            co,
            certificate.clone(),
            state.driver.validator_set().clone(),
            state.params.threshold_params,
        )
        .await?,
        Ok(()),
        "Commit certificate is not valid"
    );

>>>>>>> 5fb48208
    // Update metrics
    #[cfg(feature = "metrics")]
    {
        // We are only interested in consensus time for round 0, ie. in the happy path.
        if consensus_round == Round::new(0) {
            metrics.consensus_end();
        }

        metrics.block_end();
        metrics.finalized_blocks.inc();

        metrics
            .consensus_round
            .observe(consensus_round.as_i64() as f64);

        metrics
            .proposal_round
            .observe(proposal_round.as_i64() as f64);
    }

    #[cfg(feature = "debug")]
    {
        for trace in state.driver.get_traces() {
            debug!(%trace, "Consensus trace");
        }
    }

    perform!(
        co,
        Effect::Decide(certificate, extensions, Default::default())
    );

    Ok(())
}

// Extract vote extensions from a list of votes,
// removing them from each vote in the process.
pub fn extract_vote_extensions<Ctx: Context>(votes: &mut [SignedVote<Ctx>]) -> VoteExtensions<Ctx> {
    let extensions = votes
        .iter_mut()
        .filter_map(|vote| {
            vote.message
                .take_extension()
                .map(|e| (vote.validator_address().clone(), e))
        })
        .collect();

    VoteExtensions::new(extensions)
}<|MERGE_RESOLUTION|>--- conflicted
+++ resolved
@@ -1,8 +1,4 @@
-<<<<<<< HEAD
 use crate::prelude::*;
-=======
-use crate::{handle::signature::verify_commit_certificate, prelude::*};
->>>>>>> 5fb48208
 
 #[cfg_attr(not(feature = "metrics"), allow(unused_variables))]
 pub async fn decide<Ctx>(
@@ -64,22 +60,6 @@
     assert_eq!(full_proposal.proposal.value().id(), decided_id);
     assert_eq!(full_proposal.validity, Validity::Valid);
 
-<<<<<<< HEAD
-=======
-    // The certificate must be valid in Commit step
-    assert_eq!(
-        verify_commit_certificate(
-            co,
-            certificate.clone(),
-            state.driver.validator_set().clone(),
-            state.params.threshold_params,
-        )
-        .await?,
-        Ok(()),
-        "Commit certificate is not valid"
-    );
-
->>>>>>> 5fb48208
     // Update metrics
     #[cfg(feature = "metrics")]
     {
