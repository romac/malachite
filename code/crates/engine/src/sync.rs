--- conflicted
+++ resolved
@@ -472,7 +472,6 @@
                 .await?;
             }
 
-<<<<<<< HEAD
             Msg::GotDecidedBlocks(request_id, range, blocks) => {
                 self.process_input(
                     &myself,
@@ -482,15 +481,12 @@
                 .await?;
             }
 
-            Msg::InvalidCommitCertificate(peer, certificate, error) => {
-=======
             Msg::InvalidValue(peer, height) => {
                 self.process_input(&myself, state, sync::Input::InvalidValue(peer, height))
                     .await?
             }
 
             Msg::ValueProcessingError(peer, height) => {
->>>>>>> efedf820
                 self.process_input(
                     &myself,
                     state,
