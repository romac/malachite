--- conflicted
+++ resolved
@@ -16,9 +16,10 @@
     Effect, PeerId, Resumable, Resume, SignedConsensusMsg, VoteExtensionError, VoteSyncMode,
 };
 use malachitebft_core_types::{
-    CertificateError, CommitCertificate, Context, NilOrVal, Proposal, Round, SignedProposal,
-    SignedVote, SigningProvider, SigningProviderExt, ThresholdParams, Timeout, TimeoutKind,
-    Validator, ValidatorSet, Validity, ValueId, ValueOrigin, ValuePayload, Vote, VoteType,
+    CertificateError, CommitCertificate, Context, NilOrVal, PolkaCertificate, Proposal, Round,
+    SignedProposal, SignedVote, SigningProvider, SigningProviderExt, ThresholdParams, Timeout,
+    TimeoutKind, Validator, ValidatorSet, Validity, ValueId, ValueOrigin, ValuePayload, Vote,
+    VoteSet, VoteType,
 };
 use malachitebft_metrics::Metrics;
 use malachitebft_sync::{
@@ -430,7 +431,7 @@
                         };
 
                         if let Err(e) = self
-                            .verify_signed_certificate(
+                            .verify_commit_certificate(
                                 state.consensus.params.threshold_params,
                                 &value.certificate,
                             )
@@ -438,7 +439,7 @@
                         {
                             error!(%height, %request_id, "Error when verifying synced block certificate: {e}");
                             if let Some(sync) = self.sync.as_ref() {
-                                sync.cast(SyncMsg::InvalidCertificate(
+                                sync.cast(SyncMsg::InvalidCommitCertificate(
                                     peer,
                                     value.certificate.clone(),
                                     e,
@@ -458,7 +459,6 @@
                                 ConsensusInput::CommitCertificate(value.certificate.clone()),
                             )
                             .await
-<<<<<<< HEAD
                             .map_err(|e| eyre!("Error processing certificate: {e}"))
                             .and_then(|_| {
                                 self.host
@@ -487,7 +487,7 @@
 
                             if let Some(sync) = self.sync.as_ref() {
                                 let error_str = format!("{:?}", e);
-                                sync.cast(SyncMsg::InvalidCertificate(
+                                sync.cast(SyncMsg::InvalidCommitCertificate(
                                     peer,
                                     value.certificate.clone(),
                                     CertificateError::ProcessingError(error_str),
@@ -495,23 +495,6 @@
                                 .map_err(|e| {
                                     eyre!("Error when notifying sync of invalid certificate: {e}")
                                 })?;
-=======
-                        {
-                            error!(%height, %request_id, "Error when processing received synced block: {e}");
-
-                            let Some(sync) = self.sync.as_ref() else {
-                                warn!("Received sync response but sync actor is not available");
-                                return Ok(());
-                            };
-
-                            if let ConsensusError::InvalidCommitCertificate(certificate, e) = e {
-                                sync.cast(SyncMsg::InvalidCommitCertificate(peer, certificate, e))
-                                    .map_err(|e| {
-                                        eyre!(
-                                            "Error when notifying sync of invalid certificate: {e}"
-                                        )
-                                    })?;
->>>>>>> 5fb48208
                             }
                             return Ok(());
                         }
@@ -550,6 +533,13 @@
                             polka_certificates,
                         }),
                     ) => {
+                        if !self
+                            .verify_vote_set_response(state, &vote_set, &polka_certificates)
+                            .await
+                        {
+                            return Ok(());
+                        }
+
                         if vote_set.votes.is_empty() {
                             debug!(%height, %round, %request_id, %peer, "Received an empty vote set response");
                             return Ok(());
@@ -705,7 +695,7 @@
     async fn get_validator_set(
         &self,
         height: Ctx::Height,
-    ) -> Result<Ctx::ValidatorSet, ActorProcessingErr> {
+    ) -> Result<Option<Ctx::ValidatorSet>, ActorProcessingErr> {
         let validator_set = ractor::call!(self.host, |reply_to| HostMsg::GetValidatorSet {
             height,
             reply_to
@@ -728,9 +718,14 @@
         let Some(validator_set) = self
             .get_validator_set(proposal_height)
             .await
-            .map_err(|e| warn!("No validator set found for height {proposal_height}: {e:?}"))
             .ok()
+            .and_then(|result| result)
         else {
+            warn!(
+                consensus.height = %consensus_height,
+                proposal.height = %proposal_height,
+                "No validator set found"
+            );
             return false;
         };
 
@@ -785,9 +780,14 @@
         let Some(validator_set) = self
             .get_validator_set(vote_height)
             .await
-            .map_err(|e| warn!("No validator set found for height {vote_height}: {e:?}"))
             .ok()
+            .and_then(|result| result)
         else {
+            warn!(
+                consensus.height = %consensus_height,
+                vote.height = %vote_height,
+                "No validator set found"
+            );
             return false;
         };
 
@@ -881,27 +881,42 @@
         .map_err(|e| eyre!("Failed to verify vote extension: {e:?}").into())
     }
 
-    async fn verify_signed_certificate(
+    async fn verify_commit_certificate(
         &self,
         threshold_params: ThresholdParams,
         certificate: &CommitCertificate<Ctx>,
     ) -> Result<(), CertificateError<Ctx>> {
-        let Some(validator_set) = self
-            .get_validator_set(certificate.height)
+        self.get_validator_set(certificate.height)
             .await
-            .map_err(|e| {
-                warn!(
-                    "No validator set found for height {}: {:?}",
-                    certificate.height, e
+            .map_err(|e| CertificateError::ProcessingError(e.to_string()))?
+            .ok_or_else(|| CertificateError::ValidatorSetNotFound(certificate.height))
+            .and_then(|validator_set| {
+                self.signing_provider.verify_commit_certificate(
+                    &self.ctx,
+                    certificate,
+                    &validator_set,
+                    threshold_params,
                 )
             })
-            .ok()
-        else {
-            return Err(CertificateError::ValidatorSetNotFound(certificate.height));
-        };
-
-        self.signing_provider
-            .verify_certificate(certificate, &validator_set, threshold_params)
+    }
+
+    async fn verify_polka_certificate(
+        &self,
+        threshold_params: ThresholdParams,
+        certificate: &PolkaCertificate<Ctx>,
+    ) -> Result<(), CertificateError<Ctx>> {
+        self.get_validator_set(certificate.height)
+            .await
+            .map_err(|e| CertificateError::ProcessingError(e.to_string()))?
+            .ok_or_else(|| CertificateError::ValidatorSetNotFound(certificate.height))
+            .and_then(|validator_set| {
+                self.signing_provider.verify_polka_certificate(
+                    &self.ctx,
+                    certificate,
+                    &validator_set,
+                    threshold_params,
+                )
+            })
     }
 
     async fn timeout_elapsed(
@@ -1090,22 +1105,6 @@
         Ok(())
     }
 
-<<<<<<< HEAD
-=======
-    async fn get_validator_set(
-        &self,
-        height: Ctx::Height,
-    ) -> Result<Option<Ctx::ValidatorSet>, ActorProcessingErr> {
-        let validator_set = ractor::call!(self.host, |reply_to| HostMsg::GetValidatorSet {
-            height,
-            reply_to
-        })
-        .map_err(|e| eyre!("Failed to get validator set at height {height}: {e:?}"))?;
-
-        Ok(validator_set)
-    }
-
->>>>>>> 5fb48208
     async fn extend_vote(
         &self,
         height: Ctx::Height,
@@ -1245,54 +1244,6 @@
                 Ok(r.resume_with(signed_vote))
             }
 
-<<<<<<< HEAD
-=======
-            Effect::VerifySignature(msg, pk, r) => {
-                use malachitebft_core_consensus::ConsensusMsg as Msg;
-
-                let start = Instant::now();
-
-                let valid = match msg.message {
-                    Msg::Vote(v) => {
-                        self.signing_provider
-                            .verify_signed_vote(&v, &msg.signature, &pk)
-                    }
-                    Msg::Proposal(p) => {
-                        self.signing_provider
-                            .verify_signed_proposal(&p, &msg.signature, &pk)
-                    }
-                };
-
-                self.metrics
-                    .signature_verification_time
-                    .observe(start.elapsed().as_secs_f64());
-
-                Ok(r.resume_with(valid))
-            }
-
-            Effect::VerifyCommitCertificate(certificate, validator_set, thresholds, r) => {
-                let result = self.signing_provider.verify_commit_certificate(
-                    &self.ctx,
-                    &certificate,
-                    &validator_set,
-                    thresholds,
-                );
-
-                Ok(r.resume_with(result))
-            }
-
-            Effect::VerifyPolkaCertificate(certificate, validator_set, thresholds, r) => {
-                let result = self.signing_provider.verify_polka_certificate(
-                    &self.ctx,
-                    &certificate,
-                    &validator_set,
-                    thresholds,
-                );
-
-                Ok(r.resume_with(result))
-            }
-
->>>>>>> 5fb48208
             Effect::ExtendVote(height, round, value_id, r) => {
                 if let Some(extension) = self.extend_vote(height, round, value_id).await? {
                     let signed_extension = self.signing_provider.sign_vote_extension(extension);
@@ -1346,21 +1297,6 @@
                 Ok(r.resume_with(()))
             }
 
-<<<<<<< HEAD
-=======
-            Effect::GetValidatorSet(height, r) => {
-                let validator_set = self
-                    .get_validator_set(height)
-                    .await
-                    .map_err(|e| {
-                        warn!("Error while asking application for the validator set at height {height}: {e:?}")
-                    })
-                    .ok(); // If call fails, send back `None` to consensus
-
-                Ok(r.resume_with(validator_set.unwrap_or_default()))
-            }
-
->>>>>>> 5fb48208
             Effect::RestreamProposal(height, round, valid_round, address, value_id, r) => {
                 self.host
                     .cast(HostMsg::RestreamValue {
@@ -1376,15 +1312,11 @@
             }
 
             Effect::Decide(certificate, extensions, r) => {
-<<<<<<< HEAD
-                assert!(!certificate.aggregated_signature.signatures.is_empty());
+                assert!(!certificate.commit_signatures.is_empty());
                 assert!(self
-                    .verify_signed_certificate(self.params.threshold_params, &certificate,)
+                    .verify_commit_certificate(self.params.threshold_params, &certificate,)
                     .await
                     .is_ok());
-=======
-                assert!(!certificate.commit_signatures.is_empty());
->>>>>>> 5fb48208
 
                 self.wal_flush(state.phase).await?;
 
@@ -1474,6 +1406,47 @@
             }
         }
     }
+
+    async fn verify_vote_set_response(
+        &self,
+        state: &State<Ctx>,
+        vote_set: &VoteSet<Ctx>,
+        polka_certificates: &[PolkaCertificate<Ctx>],
+    ) -> bool {
+        let consensus_height = state.consensus.driver.height();
+
+        // Verify each vote in the vote set
+        for vote in vote_set.votes.iter() {
+            if !self.verify_signed_vote(state, vote).await {
+                warn!(
+                    consensus.height = %consensus_height,
+                    vote.height = %vote.height(),
+                    vote.round = %vote.round(),
+                    validator = %vote.validator_address(),
+                    "Received invalid vote in vote set response"
+                );
+                return false;
+            }
+        }
+
+        // Verify each polka certificate
+        for certificate in polka_certificates {
+            if let Err(e) = self
+                .verify_polka_certificate(state.consensus.params.threshold_params, certificate)
+                .await
+            {
+                warn!(
+                    consensus.height = %consensus_height,
+                    certificate.height = %certificate.height,
+                    certificate.round = %certificate.round,
+                    "Received invalid polka certificate in vote set response: {e}"
+                );
+                return false;
+            }
+        }
+
+        true
+    }
 }
 
 #[async_trait]
