--- conflicted
+++ resolved
@@ -212,6 +212,7 @@
     height: Ctx::Height,
     timers: &'a mut Timers,
     timeouts: &'a mut Timeouts,
+    value_payload: ValuePayload,
 }
 
 impl<Ctx> Consensus<Ctx>
@@ -267,20 +268,12 @@
                 let handler_state = HandlerState {
                     phase: state.phase,
                     height,
-<<<<<<< HEAD
-                    &mut state.timers,
-                    &mut state.timeouts,
-                    state.phase,
-                    value_payload,
-                    effect
-                ).await
-=======
                     timers: &mut state.timers,
                     timeouts: &mut state.timeouts,
+                    value_payload,
                 };
 
                 self.handle_effect(myself, handler_state, effect).await
->>>>>>> a6ed1a54
             }
         )
     }
@@ -812,40 +805,48 @@
         height: Ctx::Height,
         entry: WalEntry<Ctx>,
         phase: Phase,
+        value_payload: ValuePayload,
     ) -> Result<(), ActorProcessingErr> {
         if phase == Phase::Recovering {
             return Ok(());
         }
 
-        let result = ractor::call!(self.wal, WalMsg::Append, height, entry);
+        let should_append = !(matches!(
+            entry,
+            WalEntry::ConsensusMsg(SignedConsensusMsg::Proposal(_))
+        ) || value_payload.include_proposal());
+
+        if should_append {
+            let result = ractor::call!(self.wal, WalMsg::Append, height, entry);
+
+            match result {
+                Ok(Ok(())) => {
+                    // Success
+                }
+                Ok(Err(e)) => {
+                    error!("Failed to append entry to WAL: {e}");
+                }
+                Err(e) => {
+                    error!("Failed to send Append command to WAL actor: {e}");
+                }
+            }
+        }
+
+        Ok(())
+    }
+
+    async fn wal_flush(&self, phase: Phase) -> Result<(), ActorProcessingErr> {
+        if phase == Phase::Recovering {
+            return Ok(());
+        }
+
+        let result = ractor::call!(self.wal, WalMsg::Flush);
 
         match result {
             Ok(Ok(())) => {
                 // Success
             }
             Ok(Err(e)) => {
-                error!("Failed to append entry to WAL: {e}");
-            }
-            Err(e) => {
-                error!("Failed to send Append command to WAL actor: {e}");
-            }
-        }
-
-        Ok(())
-    }
-
-    async fn wal_flush(&self, phase: Phase) -> Result<(), ActorProcessingErr> {
-        if phase == Phase::Recovering {
-            return Ok(());
-        }
-
-        let result = ractor::call!(self.wal, WalMsg::Flush);
-
-        match result {
-            Ok(Ok(())) => {
-                // Success
-            }
-            Ok(Err(e)) => {
                 error!("Failed to flush WAL to disk: {e}");
             }
             Err(e) => {
@@ -859,15 +860,7 @@
     async fn handle_effect(
         &self,
         myself: &ActorRef<Msg<Ctx>>,
-<<<<<<< HEAD
-        height: Ctx::Height,
-        timers: &mut Timers,
-        timeouts: &mut Timeouts,
-        phase: Phase,
-        value_payload: ValuePayload,
-=======
         state: HandlerState<'_, Ctx>,
->>>>>>> a6ed1a54
         effect: Effect<Ctx>,
     ) -> Result<Resume<Ctx>, ActorProcessingErr> {
         match effect {
@@ -996,10 +989,8 @@
                 // NOTE: The message has already been append to the WAL by the `WalAppend` effect.
                 self.wal_flush(state.phase).await?;
 
-                let should_broadcast = match &msg {
-                    SignedConsensusMsg::Vote(_) => true,
-                    _ => value_payload.include_proposal(),
-                };
+                let should_broadcast = !matches!(msg, SignedConsensusMsg::Proposal(_))
+                    || state.value_payload.include_proposal();
 
                 if should_broadcast {
                     self.tx_event.send(|| Event::Published(msg.clone()));
@@ -1145,31 +1136,9 @@
                 Ok(r.resume_with(()))
             }
 
-<<<<<<< HEAD
-            Effect::WalAppendMessage(msg, r) => {
-                // If msg is proposal and consensus runs in a mode where it publishes proposals over the network,
-                // we need to persist in the Write-Ahead Log before we actually send it over the network.
-                let should_append = match &msg {
-                    SignedConsensusMsg::Vote(_) => true,
-                    _ => value_payload.include_proposal(),
-                };
-
-                if should_append {
-                    self.wal_append(height, WalEntry::ConsensusMsg(msg), phase)
-                        .await?;
-                }
-
-                Ok(r.resume_with(()))
-            }
-
-            Effect::WalAppendTimeout(timeout, r) => {
-                self.wal_append(height, WalEntry::Timeout(timeout), phase)
+            Effect::WalAppend(entry, r) => {
+                self.wal_append(state.height, entry, state.phase, state.value_payload)
                     .await?;
-
-=======
-            Effect::WalAppend(entry, r) => {
-                self.wal_append(state.height, entry, state.phase).await?;
->>>>>>> a6ed1a54
                 Ok(r.resume_with(()))
             }
         }
