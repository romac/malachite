use std::time::Duration;

use libp2p::kad::{Addresses, KBucketKey, KBucketRef};
use libp2p::request_response::{OutboundRequestId, ResponseChannel};
use libp2p::swarm::behaviour::toggle::Toggle;
use libp2p::swarm::NetworkBehaviour;
use libp2p::{gossipsub, identify, ping};
use libp2p_broadcast as broadcast;

pub use libp2p::identity::Keypair;
pub use libp2p::{Multiaddr, PeerId};

use malachitebft_discovery as discovery;
use malachitebft_metrics::Registry;
use malachitebft_sync as sync;

use crate::{Config, GossipSubConfig, PubSubProtocol, PROTOCOL};

#[derive(Debug)]
pub enum NetworkEvent {
    Identify(identify::Event),
    Ping(ping::Event),
    GossipSub(gossipsub::Event),
    Broadcast(broadcast::Event),
    Sync(sync::Event),
    Discovery(discovery::NetworkEvent),
}

impl From<identify::Event> for NetworkEvent {
    fn from(event: identify::Event) -> Self {
        Self::Identify(event)
    }
}

impl From<ping::Event> for NetworkEvent {
    fn from(event: ping::Event) -> Self {
        Self::Ping(event)
    }
}

impl From<gossipsub::Event> for NetworkEvent {
    fn from(event: gossipsub::Event) -> Self {
        Self::GossipSub(event)
    }
}

impl From<broadcast::Event> for NetworkEvent {
    fn from(event: broadcast::Event) -> Self {
        Self::Broadcast(event)
    }
}

impl From<sync::Event> for NetworkEvent {
    fn from(event: sync::Event) -> Self {
        Self::Sync(event)
    }
}

impl From<discovery::NetworkEvent> for NetworkEvent {
    fn from(network_event: discovery::NetworkEvent) -> Self {
        Self::Discovery(network_event)
    }
}

#[derive(NetworkBehaviour)]
#[behaviour(to_swarm = "NetworkEvent")]
pub struct Behaviour {
    pub identify: identify::Behaviour,
    pub ping: ping::Behaviour,
    pub gossipsub: Toggle<gossipsub::Behaviour>,
    pub broadcast: Toggle<broadcast::Behaviour>,
    pub sync: Toggle<sync::Behaviour>,
    pub discovery: Toggle<discovery::Behaviour>,
}

/// Dummy implementation of Debug for Behaviour.
impl std::fmt::Debug for Behaviour {
    fn fmt(&self, f: &mut std::fmt::Formatter<'_>) -> std::fmt::Result {
        f.debug_struct("Behaviour").finish()
    }
}

impl discovery::DiscoveryClient for Behaviour {
    fn add_address(&mut self, peer: &PeerId, address: Multiaddr) -> libp2p::kad::RoutingUpdate {
        self.discovery
            .as_mut()
            .expect("Discovery behaviour should be available")
            .kademlia
            .as_mut()
            .expect("Kademlia behaviour should be available")
            .add_address(peer, address)
    }

    fn kbuckets(&mut self) -> impl Iterator<Item = KBucketRef<'_, KBucketKey<PeerId>, Addresses>> {
        self.discovery
            .as_mut()
            .expect("Discovery behaviour should be available")
            .kademlia
            .as_mut()
            .expect("Kademlia behaviour should be available")
            .kbuckets()
    }

    fn send_request(&mut self, peer_id: &PeerId, req: discovery::Request) -> OutboundRequestId {
        self.discovery
            .as_mut()
<<<<<<< HEAD
            .unwrap()
=======
            .expect("Discovery behaviour should be available")
>>>>>>> d4eb8f6e
            .request_response
            .send_request(peer_id, req)
    }

    fn send_response(
        &mut self,
        ch: ResponseChannel<discovery::Response>,
        rs: discovery::Response,
    ) -> Result<(), discovery::Response> {
        self.discovery
            .as_mut()
<<<<<<< HEAD
            .unwrap()
=======
            .expect("Discovery behaviour should be available")
>>>>>>> d4eb8f6e
            .request_response
            .send_response(ch, rs)
    }
}

fn message_id(message: &gossipsub::Message) -> gossipsub::MessageId {
    use seahash::SeaHasher;
    use std::hash::{Hash, Hasher};

    let mut hasher = SeaHasher::new();
    message.hash(&mut hasher);
    gossipsub::MessageId::new(hasher.finish().to_be_bytes().as_slice())
}

fn gossipsub_config(config: GossipSubConfig, max_transmit_size: usize) -> gossipsub::Config {
    gossipsub::ConfigBuilder::default()
        .protocol_id_prefix("/meshsub")
        .max_transmit_size(max_transmit_size)
        .opportunistic_graft_ticks(3)
        .heartbeat_interval(Duration::from_secs(1))
        .validation_mode(gossipsub::ValidationMode::Strict)
        .history_gossip(3)
        .history_length(5)
        .mesh_n_high(config.mesh_n_high)
        .mesh_n_low(config.mesh_n_low)
        .mesh_outbound_min(config.mesh_outbound_min)
        .mesh_n(config.mesh_n)
        .message_id_fn(message_id)
        .build()
        .unwrap()
}

impl Behaviour {
    pub fn new_with_metrics(config: &Config, keypair: &Keypair, registry: &mut Registry) -> Self {
        let identify = identify::Behaviour::new(identify::Config::new(
            PROTOCOL.to_string(),
            keypair.public(),
        ));

        let ping = ping::Behaviour::new(ping::Config::new().with_interval(Duration::from_secs(5)));

        let gossipsub = config.pubsub_protocol.is_gossipsub().then(|| {
            gossipsub::Behaviour::new_with_metrics(
                gossipsub::MessageAuthenticity::Signed(keypair.clone()),
                gossipsub_config(config.gossipsub, config.pubsub_max_size),
                registry.sub_registry_with_prefix("gossipsub"),
                Default::default(),
            )
            .unwrap()
        });

        let enable_broadcast = config.pubsub_protocol.is_broadcast() || config.enable_sync;
        let broadcast = enable_broadcast.then(|| {
            broadcast::Behaviour::new_with_metrics(
                broadcast::Config {
                    max_buf_size: config.pubsub_max_size,
                },
                registry.sub_registry_with_prefix("broadcast"),
            )
        });

        let sync = config.enable_sync.then(|| {
            sync::Behaviour::new_with_metrics(
                sync::Config::default().with_max_response_size(config.rpc_max_size),
                registry.sub_registry_with_prefix("sync"),
            )
        });

        let discovery = config
            .discovery
            .enabled
            .then(|| discovery::Behaviour::new(keypair, config.discovery));

        Self {
            identify,
            ping,
            sync: Toggle::from(sync),
            gossipsub: Toggle::from(gossipsub),
            broadcast: Toggle::from(broadcast),
            discovery: Toggle::from(discovery),
        }
    }
}<|MERGE_RESOLUTION|>--- conflicted
+++ resolved
@@ -104,11 +104,7 @@
     fn send_request(&mut self, peer_id: &PeerId, req: discovery::Request) -> OutboundRequestId {
         self.discovery
             .as_mut()
-<<<<<<< HEAD
-            .unwrap()
-=======
-            .expect("Discovery behaviour should be available")
->>>>>>> d4eb8f6e
+            .expect("Discovery behaviour should be available")
             .request_response
             .send_request(peer_id, req)
     }
@@ -120,11 +116,7 @@
     ) -> Result<(), discovery::Response> {
         self.discovery
             .as_mut()
-<<<<<<< HEAD
-            .unwrap()
-=======
-            .expect("Discovery behaviour should be available")
->>>>>>> d4eb8f6e
+            .expect("Discovery behaviour should be available")
             .request_response
             .send_response(ch, rs)
     }
