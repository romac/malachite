--- conflicted
+++ resolved
@@ -255,16 +255,12 @@
     };
 
     if config.enable_sync {
-<<<<<<< HEAD
         if let Err(e) = pubsub::subscribe(
             &mut swarm,
             PubSubProtocol::Broadcast,
             &[Channel::Sync],
             config.channel_names,
         ) {
-=======
-        if let Err(e) = pubsub::subscribe(&mut swarm, PubSubProtocol::Broadcast, &[Channel::Sync]) {
->>>>>>> d4eb8f6e
             error!("Error subscribing to Sync channel: {e}");
             return;
         };
