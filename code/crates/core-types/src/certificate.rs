--- conflicted
+++ resolved
@@ -166,13 +166,11 @@
         expected: VotingPower,
     },
 
-<<<<<<< HEAD
     /// The driver failed to process an input.
     #[error("Driver failed to process input, reason: {0}")]
     ProcessingError(String),
-=======
+
     /// Multiple votes from the same validator.
     #[error("Multiple votes from the same validator: {0}")]
     DuplicateVote(Ctx::Address),
->>>>>>> 5fb48208
 }