<<<<<<< HEAD
use std::collections::HashSet;
=======
use sha3::Digest;
>>>>>>> d4eb8f6e
use std::path::Path;
use std::sync::Arc;
use std::time::Duration;

use bytes::{Buf, BufMut};
use rand::RngCore;
use tracing::{debug, error, trace};

use malachitebft_core_types::{Round, Validity};
use malachitebft_engine::consensus::ConsensusRef;
use malachitebft_engine::host::ProposedValue;
use malachitebft_engine::util::streaming::StreamId;
// use malachitebft_starknet_p2p_proto as p2p_proto;
use malachitebft_sync::PeerId;

use crate::block_store::BlockStore;
use crate::host::StarknetHost;
use crate::streaming::PartStreamsMap;
use crate::types::*;

/// HeightAndRound is a tuple struct used as the StreamId for consensus and context.
#[derive(Debug, Clone, PartialEq, Eq, Hash)]
pub struct HeightAndRound(pub u64, pub u32);

impl TryFrom<Vec<u8>> for HeightAndRound {
    type Error = &'static str;

    fn try_from(value: Vec<u8>) -> Result<Self, Self::Error> {
        if value.len() != 12 {
            return Err("Invalid length");
        }
        let mut bytes = value.as_slice();
        let height = bytes.get_u64();
        let round = bytes.get_u32();
        Ok(HeightAndRound(height, round))
    }
}

impl From<HeightAndRound> for Vec<u8> {
    fn from(value: HeightAndRound) -> Vec<u8> {
        let mut bytes = Vec::with_capacity(12);
        bytes.put_u64(value.0);
        bytes.put_u32(value.1);
        bytes
    }
}

impl std::fmt::Display for HeightAndRound {
    fn fmt(&self, f: &mut std::fmt::Formatter<'_>) -> std::fmt::Result {
        write!(f, "(height: {}, round: {})", self.0, self.1)
    }
}

pub struct HostState {
    pub ctx: MockContext,
    pub height: Height,
    pub round: Round,
    pub proposer: Option<Address>,
    pub host: StarknetHost,
    pub consensus: Option<ConsensusRef<MockContext>>,
    pub block_store: BlockStore,
    pub part_streams_map: PartStreamsMap,
    pub nonce: u64,
    pub ready: bool,
    pub peers: HashSet<PeerId>,
    pub start_height: Height,
}

impl HostState {
    pub async fn new<R>(
        ctx: MockContext,
        host: StarknetHost,
        db_path: impl AsRef<Path>,
        rng: &mut R,
    ) -> Self
    where
        R: RngCore,
    {
        Self {
            ctx,
            height: Height::new(0, 0),
            round: Round::Nil,
            proposer: None,
            host,
            consensus: None,
            block_store: BlockStore::new(db_path).await.unwrap(),
            part_streams_map: PartStreamsMap::default(),
            nonce: rng.next_u64(),
            ready: false,
            peers: HashSet::new(),
            start_height: Height::new(0, 0),
        }
    }

    pub fn stream_id(&mut self) -> StreamId {
        let stream_id = HeightAndRound(self.height.block_number, self.round.as_u32().unwrap());

        self.nonce += 1;

        let bytes = Vec::<u8>::from(stream_id);
        StreamId::new(bytes.into())
    }

    #[allow(clippy::type_complexity)]
    #[tracing::instrument(skip_all, fields(%height, %round))]
    pub async fn build_proposal_from_parts(
        &self,
        height: Height,
        round: Round,
<<<<<<< HEAD
    ) -> Option<(Round, BlockHash, Address, Validity)> {
        if parts.is_empty() {
            return None;
        }

        let Some(init) = parts.iter().find_map(|part| part.as_init()) else {
            error!("Part not found: Init");
            return None;
        };

        let Some(fin) = parts.iter().find_map(|part| part.as_fin()) else {
            error!("Part not found: Fin");
            return None;
        };

        let Some(_block_info) = parts.iter().find_map(|part| part.as_block_info()) else {
            error!("Part not found: BlockInfo");
            return None;
        };

        // let Some(commitment) = parts.iter().find_map(|part| part.as_commitment()) else {
        //     error!("Part not found: ProposalCommitment");
        //     return None;
        // };

        let validity = self
            .verify_proposal_validity(init, fin /*, commitment */)
            .await?;
=======
        parts: &[Arc<ProposalPart>],
    ) -> ProposedValue<MockContext> {
        // We must be here with non-empty `parts`, must have init, fin, commitment and maybe transactions
        assert!(!parts.is_empty(), "Parts must not be empty");

        let init = parts
            .iter()
            .find_map(|part| part.as_init())
            .expect("Init part not found");

        let fin = parts
            .iter()
            .find_map(|part| part.as_fin())
            .expect("Fin part not found");

        let _block_info = parts
            .iter()
            .find_map(|part| part.as_block_info())
            .expect("BlockInfo part not found");

        let commitment = parts
            .iter()
            .find_map(|part| part.as_commitment())
            .expect("ProposalCommitment part not found");

        // Collect all transactions from the transaction parts
        // We expect that the transaction parts are ordered by sequence number but we don't have a way to check
        // this here, so we just collect them in the order.
        let transactions: Vec<Transaction> = parts
            .iter()
            .filter_map(|part| part.as_transactions())
            .flat_map(|batch| batch.as_slice().iter().cloned())
            .collect();

        // Determine the validity of the proposal
        let validity = self
            .verify_proposal_validity(fin, commitment, transactions)
            .await;
>>>>>>> d4eb8f6e

        let valid_round = init.valid_round;
        if valid_round.is_defined() {
            debug!("Reassembling a proposal we might have seen before: {init:?}");
        }

        trace!(parts.len = %parts.len(), "Building proposal content from parts");

        ProposedValue {
            proposer: init.proposer,
            height,
            round,
            valid_round,
            value: fin.proposal_commitment_hash,
            validity,
        }
    }

    async fn verify_proposal_validity(
        &self,
<<<<<<< HEAD
        init: &ProposalInit,
        _fin: &ProposalFin,
        // _commitment: &ProposalCommitment,
    ) -> Option<Validity> {
        let validators = self.host.validators(init.height).await?;

        if !validators.iter().any(|v| v.address == init.proposer) {
            error!(proposer = %init.proposer, "No validator found for the proposer");
            return None;
        };
=======
        fin: &ProposalFin,
        commitment: &ProposalCommitment,
        transactions: Vec<Transaction>,
    ) -> Validity {
        let mut hasher = sha3::Keccak256::new();

        for tx in transactions.iter() {
            hasher.update(tx.hash().as_bytes());
        }

        let transaction_commitment = Hash::new(hasher.finalize().into());
>>>>>>> d4eb8f6e

        // TODO: Check that computed transaction_commitment and state_diff_commitment match the ones in the `commitment` and
        // the propposal commitment hash matches `fin.proposal_commitment_hash`
        // For now we just check that the hash of transactions matches the transaction commitment in `commitment`
        // and that the proposal commitment hash matches `fin.proposal_commitment_hash`
        let valid_proposal = transaction_commitment == commitment.transaction_commitment
            && transaction_commitment == fin.proposal_commitment_hash;

        if valid_proposal {
            Validity::Valid
        } else {
            error!(
                "ProposalCommitment hash mismatch: {} != {}",
                transaction_commitment, fin.proposal_commitment_hash
            );
            Validity::Invalid
        }
    }

    #[tracing::instrument(skip_all, fields(
        part.height = %height,
        part.round = %round,
        part.message = ?part.part_type(),
    ))]
    pub async fn build_value_from_part(
        &mut self,
        stream_id: &StreamId,
        height: Height,
        round: Round,
        part: ProposalPart,
    ) -> Option<ProposedValue<MockContext>> {
        self.host
            .part_store
            .store(stream_id, height, round, part.clone());

        if let ProposalPart::Transactions(txes) = &part {
            if self.host.params.exec_time_per_tx > Duration::from_secs(0) {
                debug!("Simulating tx execution and proof verification");

                // Simulate Tx execution. In the real implementation the results of the execution would be
                // accumulated in some intermediate state structure based on which the proposal commitment
                // will be computed once all parts are received and checked against the received
                // `ProposalCommitment` part (e.g. `state_diff_commitment`) and the `proposal_commitment_hash`
                // in the `Fin` part.
                let num_txes = txes.len() as u32;
                let exec_time = self.host.params.exec_time_per_tx * num_txes;
                tokio::time::sleep(exec_time).await;

                trace!("Simulation took {exec_time:?} to execute {num_txes} txes");
            }
        }

        let parts = self
            .host
            .part_store
            .all_parts_by_stream_id(stream_id.clone(), height, round);

        trace!(
            count = self.host.part_store.blocks_count(),
            "Blocks for which we have parts"
        );

        // TODO: Do more validations, e.g. there is no higher tx proposal part,
        // check that we have received the proof, etc.
        let Some(_fin) = parts.iter().find_map(|part| part.as_fin()) else {
            debug!("Proposal part has not been received yet: Fin");
            return None;
        };

        let Some(_block_info) = parts.iter().find_map(|part| part.as_block_info()) else {
            debug!("Proposal part has not been received yet: BlockInfo");
            return None;
        };

        // let Some(_proposal_commitment) = parts.iter().find_map(|part| part.as_commitment()) else {
        //     debug!("Proposal part has not been received yet: ProposalCommitment");
        //     return None;
        // };

        let block_size: usize = parts.iter().map(|p| p.size_bytes()).sum();
        let tx_count: usize = parts.iter().map(|p| p.tx_count()).sum();

        debug!(
            tx.count = %tx_count, block.size = %block_size, parts.count = %parts.len(),
            "All parts have been received already, building value"
        );

        // TODO: Add config knob for invalid blocks
        let proposed_value = self.build_proposal_from_parts(height, round, &parts).await;

        self.host
            .part_store
            .store_value_id(stream_id, height, round, proposed_value.value);

        Some(proposed_value)
    }
}<|MERGE_RESOLUTION|>--- conflicted
+++ resolved
@@ -1,14 +1,11 @@
-<<<<<<< HEAD
 use std::collections::HashSet;
-=======
-use sha3::Digest;
->>>>>>> d4eb8f6e
 use std::path::Path;
 use std::sync::Arc;
 use std::time::Duration;
 
 use bytes::{Buf, BufMut};
 use rand::RngCore;
+use sha3::Digest;
 use tracing::{debug, error, trace};
 
 use malachitebft_core_types::{Round, Validity};
@@ -112,36 +109,6 @@
         &self,
         height: Height,
         round: Round,
-<<<<<<< HEAD
-    ) -> Option<(Round, BlockHash, Address, Validity)> {
-        if parts.is_empty() {
-            return None;
-        }
-
-        let Some(init) = parts.iter().find_map(|part| part.as_init()) else {
-            error!("Part not found: Init");
-            return None;
-        };
-
-        let Some(fin) = parts.iter().find_map(|part| part.as_fin()) else {
-            error!("Part not found: Fin");
-            return None;
-        };
-
-        let Some(_block_info) = parts.iter().find_map(|part| part.as_block_info()) else {
-            error!("Part not found: BlockInfo");
-            return None;
-        };
-
-        // let Some(commitment) = parts.iter().find_map(|part| part.as_commitment()) else {
-        //     error!("Part not found: ProposalCommitment");
-        //     return None;
-        // };
-
-        let validity = self
-            .verify_proposal_validity(init, fin /*, commitment */)
-            .await?;
-=======
         parts: &[Arc<ProposalPart>],
     ) -> ProposedValue<MockContext> {
         // We must be here with non-empty `parts`, must have init, fin, commitment and maybe transactions
@@ -162,25 +129,31 @@
             .find_map(|part| part.as_block_info())
             .expect("BlockInfo part not found");
 
-        let commitment = parts
-            .iter()
-            .find_map(|part| part.as_commitment())
-            .expect("ProposalCommitment part not found");
+        // XXX: Starknet interop
+        // let commitment = parts
+        //     .iter()
+        //     .find_map(|part| part.as_commitment())
+        //     .expect("ProposalCommitment part not found");
 
         // Collect all transactions from the transaction parts
         // We expect that the transaction parts are ordered by sequence number but we don't have a way to check
         // this here, so we just collect them in the order.
-        let transactions: Vec<Transaction> = parts
-            .iter()
-            .filter_map(|part| part.as_transactions())
-            .flat_map(|batch| batch.as_slice().iter().cloned())
-            .collect();
-
+
+        // XXX: Starknet interop
+        // let transactions: Vec<Transaction> = parts
+        //     .iter()
+        //     .filter_map(|part| part.as_transactions())
+        //     .flat_map(|batch| batch.as_slice().iter().cloned())
+        //     .collect();
+
+        // XXX: Starknet interop
         // Determine the validity of the proposal
-        let validity = self
-            .verify_proposal_validity(fin, commitment, transactions)
-            .await;
->>>>>>> d4eb8f6e
+        // let validity = self
+        //     .verify_proposal_validity(fin, commitment, transactions)
+        //     .await;
+
+        // XXX: Starknet interop
+        let validity = Validity::Valid;
 
         let valid_round = init.valid_round;
         if valid_round.is_defined() {
@@ -201,18 +174,6 @@
 
     async fn verify_proposal_validity(
         &self,
-<<<<<<< HEAD
-        init: &ProposalInit,
-        _fin: &ProposalFin,
-        // _commitment: &ProposalCommitment,
-    ) -> Option<Validity> {
-        let validators = self.host.validators(init.height).await?;
-
-        if !validators.iter().any(|v| v.address == init.proposer) {
-            error!(proposer = %init.proposer, "No validator found for the proposer");
-            return None;
-        };
-=======
         fin: &ProposalFin,
         commitment: &ProposalCommitment,
         transactions: Vec<Transaction>,
@@ -224,7 +185,6 @@
         }
 
         let transaction_commitment = Hash::new(hasher.finalize().into());
->>>>>>> d4eb8f6e
 
         // TODO: Check that computed transaction_commitment and state_diff_commitment match the ones in the `commitment` and
         // the propposal commitment hash matches `fin.proposal_commitment_hash`
