--- conflicted
+++ resolved
@@ -175,13 +175,8 @@
             "SYNC REQUIRED: Falling behind",
         );
 
-<<<<<<< HEAD
         // We are lagging behind on one of our peers at least.
         // Request value(s) from any peer already at later height.
-=======
-        // We are lagging behind one of our peer at least,
-        // request sync from any peer already at or above that peer's height.
->>>>>>> efedf820
         request_values(co, state, metrics).await?;
     }
 
@@ -206,14 +201,10 @@
     state.sync_height = height;
     state.tip_height = tip_height;
 
-<<<<<<< HEAD
+    state.remove_pending_request_by_height(&tip_height);
+
     // Check if there is any peer already at or above the height we just started,
     // and request value(s) from any of those peers in order to catch up.
-=======
-    state.remove_pending_request_by_height(&tip_height);
-
-    // Trigger potential requests if possible.
->>>>>>> efedf820
     request_values(co, state, metrics).await?;
 
     Ok(())
@@ -300,15 +291,11 @@
         if height != response.height {
             warn!(%request_id, "Received response for wrong height, expected {}, got {}", height, response.height);
 
-<<<<<<< HEAD
-    let response_time = metrics.value_response_received(response.height.as_u64(), 1);
-=======
             state.peer_scorer.update_score_with_metrics(
                 peer_id,
                 SyncResult::Failure,
                 &metrics.scoring,
             );
->>>>>>> efedf820
 
             // It is possible that this height has been already validated via consensus messages.
             // Therefore, we ignore the response.
@@ -321,7 +308,7 @@
             return Ok(());
         }
 
-        let response_time = metrics.value_response_received(height.as_u64());
+        let response_time = metrics.value_response_received(height.as_u64(), 1);
 
         if response.value.is_none() {
             warn!(%height, %request_id, "Received invalid value response");
@@ -521,34 +508,30 @@
             let height = value_request.height;
             warn!(%peer_id, %height, "Value request timed out");
 
-<<<<<<< HEAD
-            state.remove_pending_value_request_by_height(&height);
             metrics.value_request_timed_out(height.as_u64());
+
+            // It is possible that this height has been already validated via consensus messages.
+            // Therefore, we ignore the timeout.
+            if !state.is_pending_value_request_validated_by_height(&height) {
+                state.remove_pending_request_by_height(&height);
+
+                request_value_from_peer_except(_co, state, metrics, height, peer_id).await?;
+            }
         }
         Request::BatchRequest(batch_request) => {
             let mut height = *batch_request.range.start();
             warn!(%peer_id, from_height = %height, to_height = %batch_request.range.end(), "Batch request timed out");
+
+            metrics.value_request_timed_out(batch_request.range.start().as_u64());
+
+            // TODO: check if these heights have been already validated via consensus messages.
             loop {
-                state.remove_pending_value_request_by_height(&height);
+                state.remove_pending_request_by_height(&height);
                 if height >= *batch_request.range.end() {
                     break;
                 }
                 height = height.increment();
             }
-            metrics.value_request_timed_out(batch_request.range.start().as_u64());
-=======
-            metrics.value_request_timed_out(height.as_u64());
-
-            state.peer_scorer.update_score(peer_id, SyncResult::Timeout);
-
-            // It is possible that this height has been already validated via consensus messages.
-            // Therefore, we ignore the timeout.
-            if !state.is_pending_value_request_validated_by_height(&height) {
-                state.remove_pending_request_by_height(&height);
-
-                request_value_from_peer_except(_co, state, metrics, height, peer_id).await?;
-            }
->>>>>>> efedf820
         }
     };
 
@@ -576,14 +559,7 @@
     request_value_from_peer_except(co, state, metrics, height, from).await
 }
 
-<<<<<<< HEAD
-/// If there are no pending requests for the sync height,
-/// and there is peer at a higher height than our sync height,
-/// then sync from that peer.
-async fn request_values<Ctx>(
-=======
 async fn on_value_processing_error<Ctx>(
->>>>>>> efedf820
     co: Co<Ctx>,
     state: &mut State<Ctx>,
     metrics: &Metrics,
@@ -627,12 +603,6 @@
         }
     }
 
-<<<<<<< HEAD
-    if let Some(peer) = state.random_peer_with_tip_at_or_above(sync_height) {
-        request_values_from_peer(co, state, metrics, sync_height, peer).await?;
-    } else {
-        debug!(height.sync = %sync_height, "No peer to request sync from");
-=======
     // If the height we are trying to request is already above the sync height,
     // it means we already have a pending request or validation for the heights below.
     if height > state.sync_height {
@@ -651,22 +621,16 @@
             break;
         };
 
-        request_value_from_peer(&co, state, metrics, height, peer).await?;
+        request_values_from_peer(&co, state, metrics, height, peer).await?;
 
         height = height.increment();
->>>>>>> efedf820
-    }
-
-    Ok(())
-}
-
-<<<<<<< HEAD
+    }
+
+    Ok(())
+}
+
 async fn request_values_from_peer<Ctx>(
-    co: Co<Ctx>,
-=======
-async fn request_value_from_peer<Ctx>(
     co: &Co<Ctx>,
->>>>>>> efedf820
     state: &mut State<Ctx>,
     metrics: &Metrics,
     height: Ctx::Height,
@@ -730,11 +694,7 @@
     info!(height.sync = %height, "Requesting sync from another peer");
 
     if let Some(peer) = state.random_peer_with_tip_at_or_above_except(height, except) {
-<<<<<<< HEAD
-        request_values_from_peer(co, state, metrics, height, peer).await?;
-=======
-        request_value_from_peer(&co, state, metrics, height, peer).await?;
->>>>>>> efedf820
+        request_values_from_peer(&co, state, metrics, height, peer).await?;
     } else {
         error!(height.sync = %height, "No peer to request sync from");
     }
