use std::time::Duration;

use eyre::eyre;
use tokio::time::sleep;
use tracing::{debug, error, info};

// use malachitebft_app_channel::app::config::ValuePayload;
use malachitebft_app_channel::app::streaming::StreamContent;
use malachitebft_app_channel::app::types::codec::Codec;
use malachitebft_app_channel::app::types::core::{Round, Validity};
use malachitebft_app_channel::app::types::sync::RawDecidedValue;
use malachitebft_app_channel::app::types::{LocallyProposedValue, ProposedValue};
use malachitebft_app_channel::{AppMsg, Channels, ConsensusMsg, NetworkMsg};
use malachitebft_test::codec::proto::ProtobufCodec;
use malachitebft_test::{Genesis, Height, TestContext};

use crate::state::{decode_value, State};

pub async fn run(
    genesis: Genesis,
    state: &mut State,
    channels: &mut Channels<TestContext>,
) -> eyre::Result<()> {
    while let Some(msg) = channels.consensus.recv().await {
        match msg {
            // The first message to handle is the `ConsensusReady` message, signaling to the app
            // that Malachite is ready to start consensus
            AppMsg::ConsensusReady { reply } => {
                let start_height = state
                    .store
                    .max_decided_value_height()
                    .await
                    .map(|height| height.increment())
                    .unwrap_or_else(|| Height::new(1));

                info!(%start_height, "Consensus is ready");

                sleep(Duration::from_millis(200)).await;

                // We can simply respond by telling the engine to start consensus
                // at the next height, and provide it with the genesis validator set
                if reply
                    .send((start_height, genesis.validator_set.clone()))
                    .is_err()
                {
                    error!("Failed to send ConsensusReady reply");
                }
            }

            // The next message to handle is the `StartRound` message, signaling to the app
            // that consensus has entered a new round (including the initial round 0)
            AppMsg::StartedRound {
                height,
                round,
                proposer,
                reply_value,
            } => {
                info!(%height, %round, %proposer, "Started round");

                // We can use that opportunity to update our internal state
                state.current_height = height;
                state.current_round = round;
                state.current_proposer = Some(proposer);

                // If we have already built or seen a value for this height and round,
                // send it back to consensus. This may happen when we are restarting after a crash.
                if let Some(proposal) = state.store.get_undecided_proposal(height, round).await? {
                    info!(%height, %round, "Replaying already known proposed value: {}", proposal.value.id());

                    if reply_value.send(Some(proposal)).is_err() {
                        error!("Failed to send undecided proposal");
                    }
                } else {
                    let _ = reply_value.send(None);
                }
            }

            // At some point, we may end up being the proposer for that round, and the engine
            // will then ask us for a value to propose to the other validators.
            AppMsg::GetValue {
                height,
                round,
                timeout: _,
                reply,
            } => {
                // NOTE: We can ignore the timeout as we are building the value right away.
                // If we were let's say reaping as many txes from a mempool and executing them,
                // then we would need to respect the timeout and stop at a certain point.

                info!(%height, %round, "Consensus is requesting a value to propose");
                tracing::debug!(%height, %round, "Middleware: {:?}", state.ctx.middleware());

                // Here it is important that, if we have previously built a value for this height and round,
                // we send back the very same value.
                // However, for testing purposes a node may be configured to be a byzantine proposer.
                // In that case, we will not send back the previously built value but a new one.
                let proposal = match state.get_previously_built_value(height, round).await? {
                    Some(mut proposal) => {
                        state
                            .ctx
                            .middleware()
                            .on_propose_value(&state.ctx, &mut proposal, true);

                        proposal
                    }
                    None => {
                        // If we have not previously built a value for that very same height and round,
                        // we need to create a new value to propose and send it back to consensus.
<<<<<<< HEAD
                        state.propose_value(height, round).await?
=======
                        let mut proposal = state.propose_value(height, round).await?;

                        state
                            .ctx
                            .middleware()
                            .on_propose_value(&state.ctx, &mut proposal, false);

                        proposal
>>>>>>> f7963ffa
                    }
                };

                // Send it to consensus
                if reply.send(proposal.clone()).is_err() {
                    error!("Failed to send GetValue reply");
                }

                // The POL round is always nil when we propose a newly built value.
                // See L15/L18 of the Tendermint algorithm.
                let pol_round = Round::Nil;

                // Now what's left to do is to break down the value to propose into parts,
                // and send those parts over the network to our peers, for them to re-assemble the full value.
                for stream_message in state.stream_proposal(proposal, pol_round) {
                    debug!(%height, %round, "Streaming proposal part: {stream_message:?}");

                    channels
                        .network
                        .send(NetworkMsg::PublishProposalPart(stream_message))
                        .await?;
                }
            }

            // On the receiving end of these proposal parts (ie. when we are not the proposer),
            // we need to process these parts and re-assemble the full value.
            // To this end, we store each part that we receive and assemble the full value once we
            // have all its constituent parts. Then we send that value back to consensus for it to
            // consider and vote for or against it (ie. vote `nil`), depending on its validity.
            AppMsg::ReceivedProposalPart { from, part, reply } => {
                let part_type = match &part.content {
                    StreamContent::Data(part) => part.get_type(),
                    StreamContent::Fin => "end of stream",
                };

                debug!(%from, %part.sequence, part.type = %part_type, "Received proposal part");

                let proposed_value = state.received_proposal_part(from, part).await?;

                if reply.send(proposed_value).is_err() {
                    error!("Failed to send ReceivedProposalPart reply");
                }
            }

            // In some cases, e.g. to verify the signature of a vote received at a higher height
            // than the one we are at (e.g. because we are lagging behind a little bit),
            // the engine may ask us for the validator set at that height.
            //
            // In our case, our validator set stays constant between heights so we can
            // send back the validator set found in our genesis state.
            AppMsg::GetValidatorSet { height: _, reply } => {
                if reply.send(genesis.validator_set.clone()).is_err() {
                    error!("Failed to send GetValidatorSet reply");
                }
            }

            // After some time, consensus will finally reach a decision on the value
            // to commit for the current height, and will notify the application,
            // providing it with a commit certificate which contains the ID of the value
            // that was decided on as well as the set of commits for that value,
            // ie. the precommits together with their (aggregated) signatures.
            AppMsg::Decided {
                certificate,
                extensions: _,
                reply,
            } => {
                info!(
                    height = %certificate.height,
                    round = %certificate.round,
                    value = %certificate.value_id,
                    "Consensus has decided on value"
                );

                // When that happens, we store the decided value in our store
                state.commit(certificate).await?;

                sleep(Duration::from_millis(500)).await;

                // And then we instruct consensus to start the next height
                if reply
                    .send(ConsensusMsg::StartHeight(
                        state.current_height,
                        genesis.validator_set.clone(),
                    ))
                    .is_err()
                {
                    error!("Failed to send Decided reply");
                }
            }

            // It may happen that our node is lagging behind its peers. In that case,
            // a synchronization mechanism will automatically kick to try and catch up to
            // our peers. When that happens, some of these peers will send us decided values
            // for the heights in between the one we are currently at (included) and the one
            // that they are at. When the engine receives such a value, it will forward to the application
            // to decode it from its wire format and send back the decoded value to consensus.
            AppMsg::ProcessSyncedValue {
                height,
                round,
                proposer,
                value_bytes,
                reply,
            } => {
                info!(%height, %round, "Processing synced value");

                let value = decode_value(value_bytes);

                let proposal = ProposedValue {
                    height,
                    round,
                    valid_round: Round::Nil,
                    proposer,
                    value,
                    validity: Validity::Valid,
                };

                state.store_synced_value(proposal.clone()).await?;

                if reply.send(proposal).is_err() {
                    error!("Failed to send ProcessSyncedValue reply");
                }
            }

            // If, on the other hand, we are not lagging behind but are instead asked by one of
            // our peer to help them catch up because they are the one lagging behind,
            // then the engine might ask the application to provide with the value
            // that was decided at some lower height. In that case, we fetch it from our store
            // and send it to consensus.
            AppMsg::GetDecidedValue { height, reply } => {
                info!(%height, "Received sync request for decided value");

                let decided_value = state.get_decided_value(height).await;
                info!(%height, "Found decided value: {decided_value:?}");

                let raw_decided_value = decided_value.map(|decided_value| RawDecidedValue {
                    certificate: decided_value.certificate,
                    value_bytes: ProtobufCodec.encode(&decided_value.value).unwrap(), // FIXME: unwrap
                });

                if reply.send(raw_decided_value).is_err() {
                    error!("Failed to send GetDecidedValue reply");
                }
            }

            // In order to figure out if we can help a peer that is lagging behind,
            // the engine may ask us for the height of the earliest available value in our store.
            AppMsg::GetHistoryMinHeight { reply } => {
                let min_height = state.get_earliest_height().await;

                if reply.send(min_height).is_err() {
                    error!("Failed to send GetHistoryMinHeight reply");
                }
            }

            AppMsg::RestreamProposal {
                height,
                round,
                valid_round,
                address: _,
                value_id,
            } => {
                info!(%height, %valid_round, "Restreaming existing proposal...");

                assert_ne!(valid_round, Round::Nil, "valid_round should not be nil");

                //  Look for a proposal at valid_round (should be already stored)
                let proposal = state
                    .store
                    .get_undecided_proposal(height, valid_round)
                    .await?;

                if let Some(proposal) = proposal {
                    assert_eq!(proposal.value.id(), value_id);

                    let locally_proposed_value = LocallyProposedValue {
                        height,
                        round,
                        value: proposal.value,
                    };

                    for stream_message in state.stream_proposal(locally_proposed_value, valid_round)
                    {
                        debug!(%height, %valid_round, "Publishing proposal part: {stream_message:?}");

                        channels
                            .network
                            .send(NetworkMsg::PublishProposalPart(stream_message))
                            .await?;
                    }
                }
            }

            AppMsg::PeerJoined { peer_id } => {
                info!(%peer_id, "Peer joined our local view of network");

                // You might want to track connected peers in your state
                state.peers.insert(peer_id);
            }

            AppMsg::PeerLeft { peer_id } => {
                info!(%peer_id, "Peer left our local view of network");

                // Remove the peer from tracking
                state.peers.remove(&peer_id);
            }

            AppMsg::ExtendVote { reply, .. } => {
                if reply.send(None).is_err() {
                    error!("Failed to send ExtendVote reply");
                }
            }

            AppMsg::VerifyVoteExtension { reply, .. } => {
                if reply.send(Ok(())).is_err() {
                    error!("Failed to send VerifyVoteExtension reply");
                }
            }
        }
    }

    // If we get there, it can only be because the channel we use to receive message
    // from consensus has been closed, meaning that the consensus actor has died.
    // We can do nothing but return an error here.
    Err(eyre!("Consensus channel closed unexpectedly"))
}<|MERGE_RESOLUTION|>--- conflicted
+++ resolved
@@ -106,9 +106,6 @@
                     None => {
                         // If we have not previously built a value for that very same height and round,
                         // we need to create a new value to propose and send it back to consensus.
-<<<<<<< HEAD
-                        state.propose_value(height, round).await?
-=======
                         let mut proposal = state.propose_value(height, round).await?;
 
                         state
@@ -117,7 +114,6 @@
                             .on_propose_value(&state.ctx, &mut proposal, false);
 
                         proposal
->>>>>>> f7963ffa
                     }
                 };
 
