--- conflicted
+++ resolved
@@ -8,24 +8,19 @@
 
 ### `malachitebft-engine`
 - Changed the reply channel of `GetValidatorSet` message to take an `Option<Ctx::ValidatorSet>` instead of `Ctx::ValidatorSet`.
-<<<<<<< HEAD
 - Added new variant to `Msg` enum: `PublishGossipMsg`
 - Added new variants to `NetworkEvent` enum: `PolkaCertificate` and `RoundCertificate`
-
-### `malachitebft-network`
-- Added new variant to `Channel` enum: `Gossip`
-- Renamed `Event::Message` variant to `Event::ConsensusMessage`
-- Added new variant to `Event::GossipMessage`
-
-### `malachitebft-engine`
-=======
 - Changed `PartStore::all_parts` to `PartStore::all_parts_by_stream_id`:
   - Renamed method to clarify that, when a new part is received, the contiguous parts should be queried by stream id
   - Added required `StreamId` parameter
 - Added new public API `PartStore::all_parts_by_value_id` to be used instead of `PartStore::all_parts` when a decision is reached
 - Added `&StreamId` parameter to `part_store::PartStore::store`
 - Added `&StreamId` parameter to `part_store::PartStore::store_value_id`
->>>>>>> 904c4298
+
+### `malachitebft-network`
+- Added new variant to `Channel` enum: `Gossip`
+- Renamed `Event::Message` variant to `Event::ConsensusMessage`
+- Added new variant to `Event::GossipMessage`
 
 ## 0.2.0
 
